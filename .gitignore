<<<<<<< HEAD
/.cursor

# Node modules
node_modules/
npm-debug.log*
yarn-debug.log*
yarn-error.log*

# Build outputs
dist/
build/
*.tsbuildinfo
=======
# IDE
/.cursor
.vscode/
.idea/
*.swp
*.swo
*~

# Dependencies
node_modules/
**/node_modules/

# Build outputs
dist/
**/dist/
build/
**/build/
.next/
out/
>>>>>>> 69f4f240

# Environment variables
.env
.env.local
.env.*.local
<<<<<<< HEAD

# IDE
.vscode/
.idea/
*.swp
*.swo
*~

# OS
=======
**/.env
**/.env.local

# Logs
logs/
*.log
npm-debug.log*
yarn-debug.log*
yarn-error.log*
pnpm-debug.log*

# OS files
>>>>>>> 69f4f240
.DS_Store
Thumbs.db

# Test coverage
coverage/
.nyc_output/

<<<<<<< HEAD
# Logs
logs/
*.log
=======
# Temporary files
tmp/
temp/
*.tmp

# Database
*.db
*.sqlite
*.sqlite3

# Docker
docker-compose.override.yml
>>>>>>> 69f4f240
<|MERGE_RESOLUTION|>--- conflicted
+++ resolved
@@ -1,17 +1,3 @@
-<<<<<<< HEAD
-/.cursor
-
-# Node modules
-node_modules/
-npm-debug.log*
-yarn-debug.log*
-yarn-error.log*
-
-# Build outputs
-dist/
-build/
-*.tsbuildinfo
-=======
 # IDE
 /.cursor
 .vscode/
@@ -31,23 +17,11 @@
 **/build/
 .next/
 out/
->>>>>>> 69f4f240
 
 # Environment variables
 .env
 .env.local
 .env.*.local
-<<<<<<< HEAD
-
-# IDE
-.vscode/
-.idea/
-*.swp
-*.swo
-*~
-
-# OS
-=======
 **/.env
 **/.env.local
 
@@ -60,7 +34,6 @@
 pnpm-debug.log*
 
 # OS files
->>>>>>> 69f4f240
 .DS_Store
 Thumbs.db
 
@@ -68,11 +41,6 @@
 coverage/
 .nyc_output/
 
-<<<<<<< HEAD
-# Logs
-logs/
-*.log
-=======
 # Temporary files
 tmp/
 temp/
@@ -84,5 +52,4 @@
 *.sqlite3
 
 # Docker
-docker-compose.override.yml
->>>>>>> 69f4f240
+docker-compose.override.yml