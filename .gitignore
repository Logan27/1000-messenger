# IDE
/.cursor
.vscode/
.idea/
*.swp
*.swo
*~

# Dependencies
node_modules/
<<<<<<< HEAD
**/node_modules/

# Build outputs
dist/
**/dist/
build/
**/build/
.next/
out/

# Environment variables
.env
.env.local
.env.*.local
**/.env
**/.env.local
=======
package-lock.json
yarn.lock
pnpm-lock.yaml

# Environment
.env
.env.local
.env.*.local

# Build outputs
dist/
build/
*.tsbuildinfo
>>>>>>> b5741adc

# Logs
logs/
*.log
npm-debug.log*
yarn-debug.log*
yarn-error.log*
<<<<<<< HEAD
pnpm-debug.log*

# OS files
.DS_Store
Thumbs.db

=======
lerna-debug.log*

# OS
.DS_Store
Thumbs.db

# Docker
docker-compose.override.yml

>>>>>>> b5741adc
# Test coverage
coverage/
.nyc_output/

<<<<<<< HEAD
# Temporary files
tmp/
temp/
*.tmp
=======
# Temp files
*.tmp
.cache/
>>>>>>> b5741adc

# Database
*.db
*.sqlite
*.sqlite3

<<<<<<< HEAD
# Docker
docker-compose.override.yml
=======
# MinIO data (local)
.minio.sys/
>>>>>>> b5741adc
<|MERGE_RESOLUTION|>--- conflicted
+++ resolved
@@ -8,24 +8,6 @@
 
 # Dependencies
 node_modules/
-<<<<<<< HEAD
-**/node_modules/
-
-# Build outputs
-dist/
-**/dist/
-build/
-**/build/
-.next/
-out/
-
-# Environment variables
-.env
-.env.local
-.env.*.local
-**/.env
-**/.env.local
-=======
 package-lock.json
 yarn.lock
 pnpm-lock.yaml
@@ -39,7 +21,6 @@
 dist/
 build/
 *.tsbuildinfo
->>>>>>> b5741adc
 
 # Logs
 logs/
@@ -47,14 +28,6 @@
 npm-debug.log*
 yarn-debug.log*
 yarn-error.log*
-<<<<<<< HEAD
-pnpm-debug.log*
-
-# OS files
-.DS_Store
-Thumbs.db
-
-=======
 lerna-debug.log*
 
 # OS
@@ -64,31 +37,18 @@
 # Docker
 docker-compose.override.yml
 
->>>>>>> b5741adc
 # Test coverage
 coverage/
 .nyc_output/
 
-<<<<<<< HEAD
-# Temporary files
-tmp/
-temp/
-*.tmp
-=======
 # Temp files
 *.tmp
 .cache/
->>>>>>> b5741adc
 
 # Database
 *.db
 *.sqlite
 *.sqlite3
 
-<<<<<<< HEAD
-# Docker
-docker-compose.override.yml
-=======
 # MinIO data (local)
-.minio.sys/
->>>>>>> b5741adc
+.minio.sys/