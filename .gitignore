<<<<<<< HEAD
/.cursor

# Dependencies
# Node.js
=======
# IDE
/.cursor
.vscode/
.idea/
*.swp
*.swo
*~

# Dependencies
>>>>>>> 449e2016
node_modules/
npm-debug.log*
yarn-debug.log*
yarn-error.log*
<<<<<<< HEAD
pnpm-debug.log*
lerna-debug.log*
.pnpm-debug.log*
=======
>>>>>>> 449e2016

# Build outputs
dist/
build/
<<<<<<< HEAD
*.local

# Environment variables
*.tsbuildinfo

# Environment files
.env
.env.local
.env.*.local

# IDE
.vscode/
.idea/
*.swp
*.swo
*~
=======
*.js.map

# Environment
.env
.env.local
.env.*.local
*.env

# Logs
logs/
*.log
>>>>>>> 449e2016

# OS
.DS_Store
Thumbs.db

# Testing
coverage/
<<<<<<< HEAD
# Test coverage
coverage/
*.lcov

# Logs
logs/
*.log

# Misc
.cache/
# Temporary files
tmp/
temp/
=======
.nyc_output/

# Temporary files
*.tmp
.cache/
>>>>>>> 449e2016
<|MERGE_RESOLUTION|>--- conflicted
+++ resolved
@@ -1,9 +1,3 @@
-<<<<<<< HEAD
-/.cursor
-
-# Dependencies
-# Node.js
-=======
 # IDE
 /.cursor
 .vscode/
@@ -13,39 +7,14 @@
 *~
 
 # Dependencies
->>>>>>> 449e2016
 node_modules/
 npm-debug.log*
 yarn-debug.log*
 yarn-error.log*
-<<<<<<< HEAD
-pnpm-debug.log*
-lerna-debug.log*
-.pnpm-debug.log*
-=======
->>>>>>> 449e2016
 
 # Build outputs
 dist/
 build/
-<<<<<<< HEAD
-*.local
-
-# Environment variables
-*.tsbuildinfo
-
-# Environment files
-.env
-.env.local
-.env.*.local
-
-# IDE
-.vscode/
-.idea/
-*.swp
-*.swo
-*~
-=======
 *.js.map
 
 # Environment
@@ -57,7 +26,6 @@
 # Logs
 logs/
 *.log
->>>>>>> 449e2016
 
 # OS
 .DS_Store
@@ -65,24 +33,8 @@
 
 # Testing
 coverage/
-<<<<<<< HEAD
-# Test coverage
-coverage/
-*.lcov
-
-# Logs
-logs/
-*.log
-
-# Misc
-.cache/
-# Temporary files
-tmp/
-temp/
-=======
 .nyc_output/
 
 # Temporary files
 *.tmp
-.cache/
->>>>>>> 449e2016
+.cache/