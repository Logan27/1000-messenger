{
  "name": "chat-frontend",
  "version": "1.0.0",
  "type": "module",
  "scripts": {
    "dev": "vite",
    "build": "tsc && vite build",
    "preview": "vite preview",
    "lint": "eslint . --ext ts,tsx --report-unused-disable-directives --max-warnings 0",
    "type-check": "tsc --noEmit"
  },
  "dependencies": {
<<<<<<< HEAD
    "react": "^18.3.1",
    "react-dom": "^18.3.1",
    "react-router-dom": "^6.26.0",
    "zustand": "^4.5.5",
    "socket.io-client": "^4.7.5",
    "axios": "^1.7.7",
    "date-fns": "^3.6.0",
    "@heroicons/react": "^2.1.5"
  },
  "devDependencies": {
    "@types/node": "^22.5.4",
    "@types/react": "^18.3.5",
    "@types/react-dom": "^18.3.0",
    "@typescript-eslint/eslint-plugin": "^7.18.0",
    "@typescript-eslint/parser": "^7.18.0",
    "@vitejs/plugin-react": "^4.3.1",
    "autoprefixer": "^10.4.20",
    "eslint": "^8.57.0",
    "eslint-plugin-react-hooks": "^4.6.2",
    "eslint-plugin-react-refresh": "^0.4.11",
    "postcss": "^8.4.45",
    "tailwindcss": "^3.4.10",
    "typescript": "^5.5.4",
    "vite": "^5.4.3"
=======
    "@heroicons/react": "^2.0.18",
    "axios": "^1.6.0",
    "date-fns": "^2.30.0",
    "react": "^18.2.0",
    "react-dom": "^18.2.0",
    "react-router-dom": "^6.20.1",
    "socket.io-client": "^4.7.4",
    "zustand": "^4.4.7"
  },
  "devDependencies": {
    "@types/node": "^24.9.2",
    "@types/react": "^18.2.37",
    "@types/react-dom": "^18.2.15",
    "@typescript-eslint/eslint-plugin": "^6.10.0",
    "@typescript-eslint/parser": "^6.10.0",
    "@vitejs/plugin-react": "^4.1.1",
    "autoprefixer": "^10.4.16",
    "eslint": "^8.53.0",
    "eslint-plugin-react-hooks": "^4.6.0",
    "eslint-plugin-react-refresh": "^0.4.4",
    "postcss": "^8.4.31",
    "tailwindcss": "^3.3.5",
    "typescript": "^5.2.2",
    "vite": "^4.5.0"
>>>>>>> 69f4f240
  }
}<|MERGE_RESOLUTION|>--- conflicted
+++ resolved
@@ -10,32 +10,6 @@
     "type-check": "tsc --noEmit"
   },
   "dependencies": {
-<<<<<<< HEAD
-    "react": "^18.3.1",
-    "react-dom": "^18.3.1",
-    "react-router-dom": "^6.26.0",
-    "zustand": "^4.5.5",
-    "socket.io-client": "^4.7.5",
-    "axios": "^1.7.7",
-    "date-fns": "^3.6.0",
-    "@heroicons/react": "^2.1.5"
-  },
-  "devDependencies": {
-    "@types/node": "^22.5.4",
-    "@types/react": "^18.3.5",
-    "@types/react-dom": "^18.3.0",
-    "@typescript-eslint/eslint-plugin": "^7.18.0",
-    "@typescript-eslint/parser": "^7.18.0",
-    "@vitejs/plugin-react": "^4.3.1",
-    "autoprefixer": "^10.4.20",
-    "eslint": "^8.57.0",
-    "eslint-plugin-react-hooks": "^4.6.2",
-    "eslint-plugin-react-refresh": "^0.4.11",
-    "postcss": "^8.4.45",
-    "tailwindcss": "^3.4.10",
-    "typescript": "^5.5.4",
-    "vite": "^5.4.3"
-=======
     "@heroicons/react": "^2.0.18",
     "axios": "^1.6.0",
     "date-fns": "^2.30.0",
@@ -60,6 +34,5 @@
     "tailwindcss": "^3.3.5",
     "typescript": "^5.2.2",
     "vite": "^4.5.0"
->>>>>>> 69f4f240
   }
 }