--- conflicted
+++ resolved
@@ -22,9 +22,6 @@
     "noUnusedLocals": true,
     "noUnusedParameters": true,
     "noFallthroughCasesInSwitch": true,
-<<<<<<< HEAD
-    "types": ["node"],
-=======
     "noImplicitReturns": true,
     "noImplicitThis": true,
     "noImplicitOverride": true,
@@ -41,16 +38,12 @@
     "skipLibCheck": true,
 
     // Path Mapping
->>>>>>> 9a10fdd5
     "baseUrl": ".",
     "paths": {
       "@/*": ["./src/*"]
     },
-<<<<<<< HEAD
-=======
 
     // Vite Environment Types
->>>>>>> 9a10fdd5
     "types": ["vite/client"]
   },
   "include": ["src"],
