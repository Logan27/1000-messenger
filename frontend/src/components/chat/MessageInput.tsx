import React, { useState, useRef, KeyboardEvent } from 'react';
<<<<<<< HEAD
import { 
  PaperAirplaneIcon, 
  PhotoIcon,
} from '@heroicons/react/24/outline';
=======
import { PaperAirplaneIcon, PhotoIcon } from '@heroicons/react/24/outline';
>>>>>>> 99af0f33

interface MessageInputProps {
  onSend: (content: string, files?: File[]) => void;
  onTyping: () => void;
}

export const MessageInput: React.FC<MessageInputProps> = ({ onSend, onTyping }) => {
  const [content, setContent] = useState('');
  const [selectedFiles, setSelectedFiles] = useState<File[]>([]);
  const [isBold, setIsBold] = useState(false);
  const [isItalic, setIsItalic] = useState(false);
  const fileInputRef = useRef<HTMLInputElement>(null);
  const textareaRef = useRef<HTMLTextAreaElement>(null);

  const handleSend = () => {
    if (!content.trim() && selectedFiles.length === 0) return;

    let formattedContent = content;

    // Apply formatting
    if (isBold) {
      formattedContent = `<strong>${formattedContent}</strong>`;
    }
    if (isItalic) {
      formattedContent = `<em>${formattedContent}</em>`;
    }

    onSend(formattedContent, selectedFiles);
    setContent('');
    setSelectedFiles([]);
    setIsBold(false);
    setIsItalic(false);
  };

  const handleKeyPress = (e: KeyboardEvent<HTMLTextAreaElement>) => {
    if (e.key === 'Enter' && !e.shiftKey) {
      e.preventDefault();
      handleSend();
    } else {
      onTyping();
    }
  };

  const handleFileSelect = (e: React.ChangeEvent<HTMLInputElement>) => {
    const files = Array.from(e.target.files || []);
    const imageFiles = files.filter(file => file.type.startsWith('image/'));

    if (imageFiles.length > 5) {
      alert('Maximum 5 images allowed');
      return;
    }

    setSelectedFiles(imageFiles);
  };

  const removeFile = (index: number) => {
    setSelectedFiles(files => files.filter((_, i) => i !== index));
  };

  return (
    <div className="border-t bg-white p-4">
      {/* Selected files preview */}
      {selectedFiles.length > 0 && (
        <div className="flex gap-2 mb-2 overflow-x-auto">
          {selectedFiles.map((file, index) => (
            <div key={index} className="relative">
              <img
                src={URL.createObjectURL(file)}
                alt={file.name}
                className="h-20 w-20 object-cover rounded"
              />
              <button
                onClick={() => removeFile(index)}
                className="absolute -top-2 -right-2 bg-red-500 text-white rounded-full w-5 h-5 flex items-center justify-center text-xs"
              >
                ×
              </button>
            </div>
          ))}
        </div>
      )}

      <div className="flex items-end gap-2">
        {/* Formatting buttons */}
        <div className="flex gap-1">
          <button
            onClick={() => setIsBold(!isBold)}
            className={`p-2 rounded hover:bg-gray-100 ${isBold ? 'bg-gray-200' : ''}`}
            title="Bold"
          >
            <strong>B</strong>
          </button>
          <button
            onClick={() => setIsItalic(!isItalic)}
            className={`p-2 rounded hover:bg-gray-100 ${isItalic ? 'bg-gray-200' : ''}`}
            title="Italic"
          >
            <em>I</em>
          </button>
        </div>

        {/* Text input */}
        <textarea
          ref={textareaRef}
          value={content}
          onChange={e => setContent(e.target.value)}
          onKeyPress={handleKeyPress}
          placeholder="Type a message..."
          className="flex-1 resize-none border rounded-lg p-2 focus:outline-none focus:ring-2 focus:ring-blue-500"
          rows={1}
          style={{ maxHeight: '120px' }}
        />

        {/* Image upload */}
        <button
          onClick={() => fileInputRef.current?.click()}
          className="p-2 rounded-lg hover:bg-gray-100"
          title="Attach image"
        >
          <PhotoIcon className="w-6 h-6 text-gray-600" />
        </button>
        <input
          ref={fileInputRef}
          type="file"
          accept="image/*"
          multiple
          onChange={handleFileSelect}
          className="hidden"
        />

        {/* Send button */}
        <button
          onClick={handleSend}
          disabled={!content.trim() && selectedFiles.length === 0}
          className="p-2 bg-blue-500 text-white rounded-lg hover:bg-blue-600 disabled:bg-gray-300 disabled:cursor-not-allowed"
        >
          <PaperAirplaneIcon className="w-6 h-6" />
        </button>
      </div>
    </div>
  );
};<|MERGE_RESOLUTION|>--- conflicted
+++ resolved
@@ -1,12 +1,5 @@
 import React, { useState, useRef, KeyboardEvent } from 'react';
-<<<<<<< HEAD
-import { 
-  PaperAirplaneIcon, 
-  PhotoIcon,
-} from '@heroicons/react/24/outline';
-=======
 import { PaperAirplaneIcon, PhotoIcon } from '@heroicons/react/24/outline';
->>>>>>> 99af0f33
 
 interface MessageInputProps {
   onSend: (content: string, files?: File[]) => void;
