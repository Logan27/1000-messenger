--- conflicted
+++ resolved
@@ -16,11 +16,7 @@
     senderId: string;
     content: string;
     contentType: string;
-<<<<<<< HEAD
-    metadata?: MessageMetadata;
-=======
     metadata?: Record<string, unknown>;
->>>>>>> 69f4f240
     createdAt: string;
     isEdited: boolean;
     reactions?: Array<{ id: string; emoji: string; userId: string }>;
