import React, { useState } from 'react';
import { format } from 'date-fns';
import { useAuthStore } from '../../store/authStore';
import { apiService } from '../../services/api.service';

<<<<<<< HEAD
interface MessageMetadata {
  images?: Array<{
    url: string;
    thumbnailUrl: string;
    originalUrl: string;
  }>;
  [key: string]: unknown;
=======
interface ImageMetadata {
  url: string;
  originalUrl: string;
}

interface MessageMetadata {
  images?: ImageMetadata[];
>>>>>>> 69f4f240
}

interface MessageProps {
  message: {
    id: string;
    senderId: string;
    content: string;
    contentType: string;
    metadata?: MessageMetadata;
    createdAt: string;
    isEdited: boolean;
    reactions?: Array<{ id: string; emoji: string; userId: string }>;
  };
  senderName: string;
  senderAvatar?: string;
}

export const Message: React.FC<MessageProps> = ({ 
  message, 
  senderName, 
  senderAvatar 
}) => {
  const { user } = useAuthStore();
  const [showReactions, setShowReactions] = useState(false);
  const isOwnMessage = message.senderId === user?.id;

  const handleAddReaction = async (emoji: string) => {
    try {
      await apiService.addReaction(message.id, emoji);
      setShowReactions(false);
    } catch (error) {
      console.error('Failed to add reaction:', error);
    }
  };

  const renderContent = () => {
    if (message.contentType === 'image' && message.metadata?.images) {
      return (
        <div className="space-y-2">
          {message.content && (
            <div dangerouslySetInnerHTML={{ __html: message.content }} />
          )}
          <div className="grid grid-cols-2 gap-2">
            {message.metadata.images.map((img, idx) => (
              <img
                key={idx}
                src={img.url}
                alt="Uploaded"
                className="rounded cursor-pointer hover:opacity-90"
                onClick={() => window.open(img.originalUrl, '_blank')}
              />
            ))}
          </div>
        </div>
      );
    }

    return (
      <div 
        dangerouslySetInnerHTML={{ __html: message.content }}
        className="break-words"
      />
    );
  };

  const groupedReactions = message.reactions?.reduce((acc, reaction) => {
    if (!acc[reaction.emoji]) {
      acc[reaction.emoji] = [];
    }
    acc[reaction.emoji].push(reaction);
    return acc;
  }, {} as Record<string, typeof message.reactions>);

  return (
    <div className={`flex gap-2 mb-4 ${isOwnMessage ? 'flex-row-reverse' : ''}`}>
      {/* Avatar */}
      <div className="flex-shrink-0">
        {senderAvatar ? (
          <img
            src={senderAvatar}
            alt={senderName}
            className="w-10 h-10 rounded-full"
          />
        ) : (
          <div className="w-10 h-10 rounded-full bg-gray-300 flex items-center justify-center">
            <span className="text-sm font-medium">
              {senderName.charAt(0).toUpperCase()}
            </span>
          </div>
        )}
      </div>

      {/* Message bubble */}
      <div className={`flex flex-col ${isOwnMessage ? 'items-end' : 'items-start'}`}>
        <div className="flex items-baseline gap-2 mb-1">
          <span className="text-sm font-medium">{senderName}</span>
          <span className="text-xs text-gray-500">
            {format(new Date(message.createdAt), 'HH:mm')}
          </span>
          {message.isEdited && (
            <span className="text-xs text-gray-400">(edited)</span>
          )}
        </div>

        <div
          className={`relative group max-w-md px-4 py-2 rounded-lg ${
            isOwnMessage
              ? 'bg-blue-500 text-white'
              : 'bg-white border border-gray-200'
          }`}
          onMouseEnter={() => setShowReactions(true)}
          onMouseLeave={() => setShowReactions(false)}
        >
          {renderContent()}

          {/* Reaction picker */}
          {showReactions && (
            <div className="absolute -top-8 left-0 bg-white border rounded-lg shadow-lg p-2 flex gap-1">
              {['👍', '❤️', '😂', '😮', '😢', '🎉'].map(emoji => (
                <button
                  key={emoji}
                  onClick={() => handleAddReaction(emoji)}
                  className="hover:bg-gray-100 rounded p-1 text-lg"
                >
                  {emoji}
                </button>
              ))}
            </div>
          )}
        </div>

        {/* Reactions display */}
        {groupedReactions && Object.keys(groupedReactions).length > 0 && (
          <div className="flex gap-1 mt-1">
            {Object.entries(groupedReactions).map(([emoji, reactions]) => (
              <div
                key={emoji}
                className="bg-gray-100 rounded-full px-2 py-1 text-xs flex items-center gap-1"
                title={reactions.map(r => r.userId).join(', ')}
              >
                <span>{emoji}</span>
                <span>{reactions.length}</span>
              </div>
            ))}
          </div>
        )}
      </div>
    </div>
  );
};<|MERGE_RESOLUTION|>--- conflicted
+++ resolved
@@ -3,15 +3,6 @@
 import { useAuthStore } from '../../store/authStore';
 import { apiService } from '../../services/api.service';
 
-<<<<<<< HEAD
-interface MessageMetadata {
-  images?: Array<{
-    url: string;
-    thumbnailUrl: string;
-    originalUrl: string;
-  }>;
-  [key: string]: unknown;
-=======
 interface ImageMetadata {
   url: string;
   originalUrl: string;
@@ -19,7 +10,6 @@
 
 interface MessageMetadata {
   images?: ImageMetadata[];
->>>>>>> 69f4f240
 }
 
 interface MessageProps {
