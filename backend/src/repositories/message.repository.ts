--- conflicted
+++ resolved
@@ -123,19 +123,12 @@
       return;
     }
 
-<<<<<<< HEAD
-    const values = userIds.map((_userId, idx) => {
-      const base = idx * 3;
-      return `(${base + 1}, ${base + 2}, ${base + 3})`;
-    }).join(', ');
-=======
     const values = userIds
       .map((userId, idx) => {
         const base = idx * 3;
         return `($${base + 1}, $${base + 2}, $${base + 3})`;
       })
       .join(', ');
->>>>>>> d4f31191
 
     const query = `
       INSERT INTO message_delivery (message_id, user_id, status)
