--- conflicted
+++ resolved
@@ -1,11 +1,6 @@
 import { Request, Response, NextFunction } from 'express';
-<<<<<<< HEAD
-import { testConnection, getPoolStats, checkReplicaHealth } from '../config/database';
-import { redisClient } from '../config/redis';
-=======
 import { testConnection } from '../config/database';
 import { checkRedisHealth } from '../config/redis';
->>>>>>> 700087a2
 import { logger } from '../utils/logger.util';
 
 export class HealthController {
