--- conflicted
+++ resolved
@@ -1,11 +1,7 @@
 import { Request, Response, NextFunction } from 'express';
 import { testConnection } from '../config/database';
-<<<<<<< HEAD
-import { checkRedisHealth } from '../config/redis';
-=======
 import { redisClient } from '../config/redis';
 import { healthCheck as storageHealthCheck, getStorageInfo } from '../config/storage';
->>>>>>> ff1435e8
 import { logger } from '../utils/logger.util';
 
 export class HealthController {
@@ -26,11 +22,7 @@
       const checks = {
         database: false,
         redis: false,
-<<<<<<< HEAD
-        replica: false,
-=======
         storage: false,
->>>>>>> ff1435e8
       };
 
       // Check database
@@ -47,16 +39,6 @@
         logger.error('Redis health check failed', error);
       }
 
-<<<<<<< HEAD
-      // Check read replica health
-      try {
-        checks.replica = await checkReplicaHealth();
-      } catch (error) {
-        logger.error('Replica health check failed', error);
-      }
-
-      const isReady = checks.database && checks.redis;
-=======
       // Check storage
       try {
         const storageHealth = await storageHealthCheck();
@@ -69,7 +51,6 @@
       }
 
       const isReady = checks.database && checks.redis && checks.storage;
->>>>>>> ff1435e8
 
       if (isReady) {
         res.json({
@@ -89,48 +70,6 @@
     }
   };
 
-<<<<<<< HEAD
-  metrics = async (_req: Request, res: Response, next: NextFunction) => {
-    try {
-      const poolStats = getPoolStats();
-
-      res.json({
-        status: 'ok',
-        timestamp: new Date().toISOString(),
-        database: {
-          primary: {
-            ...poolStats.primary,
-            utilization:
-              poolStats.primary.totalCount > 0
-                ? (
-                    ((poolStats.primary.totalCount - poolStats.primary.idleCount) /
-                      poolStats.primary.totalCount) *
-                    100
-                  ).toFixed(2) + '%'
-                : '0%',
-          },
-          replica: {
-            ...poolStats.replica,
-            utilization:
-              poolStats.replica.totalCount > 0
-                ? (
-                    ((poolStats.replica.totalCount - poolStats.replica.idleCount) /
-                      poolStats.replica.totalCount) *
-                    100
-                  ).toFixed(2) + '%'
-                : '0%',
-          },
-        },
-        memory: {
-          heapUsed: `${(process.memoryUsage().heapUsed / 1024 / 1024).toFixed(2)} MB`,
-          heapTotal: `${(process.memoryUsage().heapTotal / 1024 / 1024).toFixed(2)} MB`,
-          rss: `${(process.memoryUsage().rss / 1024 / 1024).toFixed(2)} MB`,
-        },
-        process: {
-          uptime: process.uptime(),
-          pid: process.pid,
-        },
-=======
   detailed = async (_req: Request, res: Response, next: NextFunction) => {
     try {
       const checks = {
@@ -178,7 +117,6 @@
         checks,
         timestamp: new Date().toISOString(),
         uptime: process.uptime(),
->>>>>>> ff1435e8
       });
     } catch (error) {
       next(error);
