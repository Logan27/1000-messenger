--- conflicted
+++ resolved
@@ -13,13 +13,8 @@
       }
 
       const user = await this.authService.register(username, password);
-<<<<<<< HEAD
-
-      res.status(201).json({ user });
-=======
       
       return res.status(201).json({ user });
->>>>>>> 938ef55a
     } catch (error) {
       return next(error);
     }
@@ -55,13 +50,8 @@
       }
 
       const result = await this.authService.login(username, password, deviceInfo);
-<<<<<<< HEAD
-
-      res.json(result);
-=======
       
       return res.json(result);
->>>>>>> 938ef55a
     } catch (error) {
       return next(error);
     }
@@ -76,13 +66,8 @@
       }
 
       const result = await this.authService.refreshAccessToken(refreshToken);
-<<<<<<< HEAD
-
-      res.json(result);
-=======
       
       return res.json(result);
->>>>>>> 938ef55a
     } catch (error) {
       return next(error);
     }
@@ -94,13 +79,8 @@
       const { refreshToken } = req.body;
 
       await this.authService.logout(userId, refreshToken);
-<<<<<<< HEAD
-
-      res.json({ message: 'Logged out successfully' });
-=======
       
       return res.json({ message: 'Logged out successfully' });
->>>>>>> 938ef55a
     } catch (error) {
       return next(error);
     }
