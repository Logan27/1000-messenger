--- conflicted
+++ resolved
@@ -16,20 +16,10 @@
   ],
 });
 
-<<<<<<< HEAD
-if (process.env['NODE_ENV'] !== 'production') {
-  logger.add(new winston.transports.Console({
-    format: winston.format.combine(
-      winston.format.colorize(),
-      winston.format.simple()
-    )
-  }));
-=======
 if (process.env.NODE_ENV !== 'production') {
   logger.add(
     new winston.transports.Console({
       format: winston.format.combine(winston.format.colorize(), winston.format.simple()),
     })
   );
->>>>>>> d4f31191
 }