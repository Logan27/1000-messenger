--- conflicted
+++ resolved
@@ -45,13 +45,8 @@
   private setupMiddleware() {
     this.io.use(async (socket, next) => {
       try {
-<<<<<<< HEAD
-        const token = socket.handshake.auth.token;
-
-=======
         const token = socket.handshake.auth['token'];
         
->>>>>>> 938ef55a
         if (!token) {
           return next(new Error('Authentication token required'));
         }
