import { Socket } from 'socket.io';
import { AuthService } from '../../services/auth.service';
import { SessionService } from '../../services/session.service';
import { logger } from '../../utils/logger.util';

export class SocketAuthMiddleware {
  constructor(
    private authService: AuthService,
    private sessionService: SessionService
  ) {}

  async authenticate(socket: Socket, next: (err?: Error) => void) {
    try {
<<<<<<< HEAD
      const token = socket.handshake.auth.token;

=======
      const token = socket.handshake.auth['token'];
      
>>>>>>> 938ef55a
      if (!token) {
        return next(new Error('Authentication token required'));
      }

      // Verify access token
      const { userId } = await this.authService.verifyAccessToken(token);

      // Check if session exists and is valid
      const session = await this.sessionService.findByToken(token);
      if (!session || !session.isActive) {
        return next(new Error('Invalid or expired session'));
      }

      // Store user data in socket
      socket.data = {
        userId,
        sessionId: session.id,
      };

      next();
    } catch (error) {
      logger.error('Socket authentication failed', error);
      next(new Error('Authentication failed'));
    }
  }
}<|MERGE_RESOLUTION|>--- conflicted
+++ resolved
@@ -11,13 +11,8 @@
 
   async authenticate(socket: Socket, next: (err?: Error) => void) {
     try {
-<<<<<<< HEAD
-      const token = socket.handshake.auth.token;
-
-=======
       const token = socket.handshake.auth['token'];
       
->>>>>>> 938ef55a
       if (!token) {
         return next(new Error('Authentication token required'));
       }
