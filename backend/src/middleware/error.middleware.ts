--- conflicted
+++ resolved
@@ -1,16 +1,7 @@
 import { Request, Response, NextFunction } from 'express';
 import { logger } from '../utils/logger.util';
 
-<<<<<<< HEAD
-export const errorHandler = (
-  error: Error,
-  req: Request,
-  res: Response,
-  _next: NextFunction
-) => {
-=======
 export const errorHandler = (error: Error, req: Request, res: Response, _next: NextFunction) => {
->>>>>>> d4f31191
   logger.error('Unhandled error', {
     error: error.message,
     stack: error.stack,
@@ -20,13 +11,8 @@
   });
 
   // Don't leak error details in production
-<<<<<<< HEAD
-  const isDevelopment = process.env['NODE_ENV'] === 'development';
-  
-=======
   const isDevelopment = process.env.NODE_ENV === 'development';
 
->>>>>>> d4f31191
   res.status(500).json({
     error: isDevelopment ? error.message : 'Internal server error',
     ...(isDevelopment && { stack: error.stack }),
