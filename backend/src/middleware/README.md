# Middleware Documentation

This directory contains Express middleware for the messenger application backend.

## Error Handling Middleware (`error.middleware.ts`)

Comprehensive error handling middleware for converting errors to structured HTTP responses.

### Features

- ✅ Custom error classes for all HTTP status codes (400, 401, 403, 404, 409, 422, 429, 500, 503)
- ✅ Automatic Zod validation error handling with structured field details
- ✅ Prisma database error conversion (unique constraints, foreign keys, not found)
- ✅ JWT authentication error handling
- ✅ Severity-based logging (info, warn, error)
- ✅ Development/production mode error responses
- ✅ Request context tracking (URL, method, IP, userId)
- ✅ Stack traces in development mode
- ✅ Async handler utility for automatic error catching

### Error Classes

#### Base Error Class

```typescript
import { AppError } from '../middleware/error.middleware';

throw new AppError('Custom error', 400, 'CUSTOM_ERROR', { detail: 'value' });
```

#### HTTP Status Error Classes

```typescript
import {
  BadRequestError,      // 400 - Invalid input
  UnauthorizedError,    // 401 - Authentication failed
  ForbiddenError,       // 403 - Lacking permissions
  NotFoundError,        // 404 - Resource not found
  ConflictError,        // 409 - Resource conflict
  ValidationError,      // 422 - Validation failed
  RateLimitError,       // 429 - Rate limit exceeded
  InternalServerError,  // 500 - Server error
  ServiceUnavailableError, // 503 - Service down
} from '../middleware/error.middleware';

// Examples
throw new BadRequestError('Invalid user ID format');
throw new NotFoundError('User not found');
throw new ConflictError('Username already exists');
throw new ValidationError('Invalid input', [
  { field: 'username', message: 'Too short' }
]);
```

### Usage in Services

```typescript
import { NotFoundError, ForbiddenError } from '../middleware/error.middleware';

export class UserService {
  async getUser(id: string) {
    const user = await this.userRepo.findById(id);
    if (!user) {
      throw new NotFoundError('User not found');
    }
    return user;
  }

  async updateUser(id: string, requesterId: string, data: any) {
    if (id !== requesterId) {
      throw new ForbiddenError('Cannot update another user');
    }
    // ... update logic
  }
}
```

### Usage in Controllers

Controllers automatically pass errors to the error middleware using `next()`:

```typescript
export class UserController {
  getUser = async (req: Request, res: Response, next: NextFunction) => {
    try {
      const user = await this.userService.getUser(req.params.id);
      res.json(user);
    } catch (error) {
      next(error); // Error middleware handles conversion
    }
  };
}
```

### Async Handler Utility

Eliminates try-catch boilerplate in route handlers:

```typescript
import { asyncHandler } from '../middleware/error.middleware';

router.get('/users/:id', asyncHandler(async (req, res) => {
  const user = await userService.getUser(req.params.id);
  res.json(user);
}));

// Errors are automatically caught and passed to error middleware
```

### Error Response Format

All errors return JSON with consistent structure:

```json
{
  "error": "NOT_FOUND",
  "message": "User not found",
  "statusCode": 404
}
```

#### Validation Errors

```json
{
  "error": "VALIDATION_ERROR",
  "message": "Validation failed",
  "statusCode": 422,
  "details": [
    {
      "field": "username",
      "message": "Username must be at least 3 characters",
      "code": "too_small"
    }
  ]
}
```

#### Development Mode

Additional context in development:

```json
{
  "error": "INTERNAL_ERROR",
  "message": "Database connection failed",
  "statusCode": 500,
  "stack": "Error: Database connection failed\n    at ...",
  "path": "/api/users",
  "method": "GET",
  "timestamp": "2025-10-31T12:00:00.000Z"
}
```

### Automatic Error Conversions

The middleware automatically handles:

#### Zod Validation Errors
```typescript
// Automatically converted to ValidationError with field details
const schema = z.object({ username: z.string().min(3) });
schema.parse({ username: 'ab' }); // Throws ZodError → 422 response
```

#### Prisma Database Errors
```typescript
// P2002: Unique constraint → ConflictError (409)
// P2025: Not found → NotFoundError (404)
// P2003: Foreign key violation → BadRequestError (400)
```

#### JWT Errors
```typescript
// JwtExpiredError → UnauthorizedError (401)
// JwtInvalidError → UnauthorizedError (401)
// JwtMalformedError → UnauthorizedError (401)
```

### 404 Not Found Handler

Separate handler for undefined routes (registered before error middleware):

```typescript
import { notFoundHandler, errorHandler } from '../middleware/error.middleware';

// Routes
app.use('/api/users', userRoutes);

// 404 handler (must be after all routes)
app.use(notFoundHandler);

// Error handler (must be last)
app.use(errorHandler);
```

### Logging Behavior

Errors are logged with appropriate severity:

- **500+ errors**: Logged as `error` with full stack trace
- **400-499 errors**: Logged as `warn` with request context
- **Other errors**: Logged as `info`

Each log includes:
- Error message and code
- HTTP status code
- Request URL, method, IP
- User ID (if authenticated)
- Stack trace

### Best Practices

1. **Use specific error classes**: Prefer `NotFoundError` over generic `Error`
2. **Provide context**: Include helpful details in error messages
3. **Use async handler**: Simplify controller code with `asyncHandler`
4. **Don't expose internals**: Let middleware sanitize errors in production
5. **Log strategically**: Use appropriate error classes for correct log levels

### Migration from Generic Errors

**Before**:
```typescript
if (!user) {
  throw new Error('User not found');
}
```

**After**:
```typescript
import { NotFoundError } from '../middleware/error.middleware';

if (!user) {
  throw new NotFoundError('User not found');
}
```

## Authentication Middleware (`auth.middleware.ts`)

JWT-based authentication middleware for protecting routes and verifying user identity.

### Features

- ✅ JWT access token verification (15-minute expiry)
- ✅ Bearer token extraction from Authorization header
- ✅ Comprehensive error handling (expired, invalid, malformed tokens)
- ✅ Security logging for authentication failures
- ✅ TypeScript type safety with extended Request interface
- ✅ Optional authentication support

### Usage

#### Required Authentication

Protect routes that require authentication:

```typescript
import { authMiddleware } from '../middleware/auth.middleware';
import { Router } from 'express';

const router = Router();

// Apply to all routes in router
router.use(authMiddleware.authenticate);

// Or apply to specific routes
router.get('/profile', authMiddleware.authenticate, (req, res) => {
  const userId = req.user!.userId;
  // ... handle request
});
```

#### Optional Authentication

For routes that adapt based on authentication status:

```typescript
import { optionalAuthenticate } from '../middleware/auth.middleware';

router.get('/feed', optionalAuthenticate, (req, res) => {
  if (req.user) {
    // User is authenticated - show personalized content
    const userId = req.user.userId;
  } else {
    // User is not authenticated - show public content
  }
});
```

### Request Extension

The middleware extends the Express Request interface with user information:

```typescript
interface Request {
  user?: {
    userId: string;           // User's unique identifier
    tokenPayload?: JwtPayload; // Full JWT payload (optional)
  };
}
```

### Error Responses

The middleware returns appropriate HTTP 401 responses with descriptive error messages:

#### No Token
```json
{
  "error": "No token provided",
  "message": "Authorization header with Bearer token is required"
}
```

#### Expired Token
```json
{
  "error": "Token expired",
  "message": "Access token has expired. Please refresh your token."
}
```

#### Invalid Token
```json
{
  "error": "Invalid token",
  "message": "The provided token is invalid or malformed."
}
```

#### Unexpected Error
```json
{
  "error": "Authentication failed",
  "message": "Failed to authenticate the request."
}
```

### Security Logging

The middleware logs all authentication events:

- **Debug**: Successful authentication (includes userId, path, method)
- **Warn**: Failed authentication attempts (includes IP, user agent, path, method)
- **Error**: Unexpected errors (includes full error details and stack trace)

### Token Format

Tokens must be provided in the Authorization header using Bearer authentication:

```
Authorization: Bearer <jwt-token>
```

### Token Verification

The middleware uses JWT utilities from `utils/jwt.util.ts`:

1. Extract token from Authorization header
2. Verify signature using `JWT_SECRET` from environment
3. Validate token type is `access`
4. Check expiration (15 minutes from issue)
5. Validate issuer and audience claims

### Related Files

- **JWT Utilities**: `backend/src/utils/jwt.util.ts` - Token generation and verification
- **Auth Service**: `backend/src/services/auth.service.ts` - Login and token refresh
- **Environment Config**: `backend/src/config/env.ts` - JWT secrets and configuration

### Testing

To test authentication middleware:

```bash
# Valid token
curl -H "Authorization: Bearer <valid-jwt>" http://localhost:3000/api/users/profile

# Missing token
curl http://localhost:3000/api/users/profile
# Returns: 401 No token provided

# Expired token
curl -H "Authorization: Bearer <expired-jwt>" http://localhost:3000/api/users/profile
# Returns: 401 Token expired

# Invalid token
curl -H "Authorization: Bearer invalid" http://localhost:3000/api/users/profile
# Returns: 401 Invalid token
```

### Best Practices

1. **Apply to all protected routes**: Use `router.use(authMiddleware.authenticate)` to protect entire route groups
2. **Access user info safely**: Always use non-null assertion (`req.user!`) or check for existence after authentication middleware
3. **Refresh expired tokens**: Frontend should implement token refresh when receiving 401 with "Token expired"
4. **Monitor security logs**: Watch for patterns of failed authentication attempts (potential attacks)
5. **Use HTTPS**: Always use HTTPS in production to protect tokens in transit

### Migration Notes

The middleware has been updated to:
- Use JWT utilities directly instead of AuthService (removes circular dependency)
- Provide singleton instance for convenience (`authMiddleware`)
- Add optional authentication support (`optionalAuthenticate`)
- Improve error messages with specific token error types
- Add comprehensive security logging

Routes should import the singleton instance:
```typescript
// Old (deprecated)
import { AuthMiddleware } from '../middleware/auth.middleware';
const authMiddleware = new AuthMiddleware(authService);

// New (recommended)
import { authMiddleware } from '../middleware/auth.middleware';
```

<<<<<<< HEAD
## Rate Limiting Middleware (`rate-limit.middleware.ts`)

Redis-based rate limiting middleware for protecting routes from abuse and ensuring fair resource usage across all server instances.

### Features

- ✅ Redis-backed distributed rate limiting
- ✅ Per-user and per-IP rate limits
- ✅ Multiple rate limiters for different use cases
- ✅ Standard rate limit headers (RateLimit-*)
- ✅ Automatic key expiration
- ✅ Security logging for violations
- ✅ Graceful degradation on Redis errors

### Available Rate Limiters

#### API Rate Limiter

General rate limiting for all API endpoints:

```typescript
import { apiRateLimit } from '../middleware/rate-limit.middleware';

router.use('/api', apiRateLimit);
```

- **Limit**: 100 requests per minute per IP
- **Window**: 1 minute
- **Key**: IP address

#### Authentication Rate Limiter

Stricter rate limiting for login endpoints:

```typescript
import { authRateLimit } from '../middleware/rate-limit.middleware';

router.post('/auth/login', authRateLimit, loginHandler);
```

- **Limit**: 5 attempts per 15 minutes per IP
- **Window**: 15 minutes
- **Key**: IP address
- **Special**: Skips successful requests (only counts failures)

#### Message Rate Limiter

Rate limiting for message sending:

```typescript
import { messageRateLimit } from '../middleware/rate-limit.middleware';

router.post('/messages', authMiddleware.authenticate, messageRateLimit, sendMessageHandler);
```

- **Limit**: 10 messages per second per user
- **Window**: 1 second
- **Key**: User ID (falls back to IP for unauthenticated requests)

#### Upload Rate Limiter

Rate limiting for file uploads:

```typescript
import { uploadRateLimit } from '../middleware/rate-limit.middleware';

router.post('/upload', authMiddleware.authenticate, uploadRateLimit, uploadHandler);
```

- **Limit**: 10 uploads per minute per user
- **Window**: 1 minute
- **Key**: User ID (falls back to IP for unauthenticated requests)

#### Search Rate Limiter

Rate limiting for search endpoints:

```typescript
import { searchRateLimit } from '../middleware/rate-limit.middleware';

router.get('/search', authMiddleware.authenticate, searchRateLimit, searchHandler);
```

- **Limit**: 30 searches per minute per user
- **Window**: 1 minute
- **Key**: User ID (falls back to IP for unauthenticated requests)

#### Contact Request Rate Limiter

Daily rate limiting for contact requests:

```typescript
import { contactRequestRateLimit } from '../middleware/rate-limit.middleware';

router.post('/contacts/request', authMiddleware.authenticate, contactRequestRateLimit, sendContactRequestHandler);
```

- **Limit**: 50 requests per day per user
- **Window**: 24 hours
- **Key**: User ID (falls back to IP for unauthenticated requests)

### Rate Limit Response

When a rate limit is exceeded, the middleware returns a 429 Too Many Requests response:

```json
{
  "error": "Too Many Requests",
  "message": "Too many login attempts, please try again later",
  "retryAfter": "900"
}
```

### Rate Limit Headers

Standard rate limit headers are included in all responses:

```
RateLimit-Limit: 100
RateLimit-Remaining: 99
RateLimit-Reset: 1635768000
```

### Redis Key Structure

All rate limit keys are prefixed with `ratelimit:` followed by the limiter type:

- `ratelimit:api:{ip}` - API rate limits
- `ratelimit:auth:{ip}` - Authentication rate limits
- `ratelimit:message:{userId}` - Message rate limits
- `ratelimit:upload:{userId}` - Upload rate limits
- `ratelimit:search:{userId}` - Search rate limits
- `ratelimit:contact:{userId}` - Contact request rate limits

### Distributed Rate Limiting

The rate limiters use Redis as a shared store, ensuring that rate limits are enforced consistently across all server instances in a horizontally scaled deployment. This means:

- Rate limits are shared across all servers
- Server restarts don't reset rate limit counters
- Load balancing doesn't affect rate limit accuracy

### Security Logging

All rate limit violations are logged with security metadata:

```typescript
logger.warn('Rate limit exceeded', {
  type: 'security',
  ip: '192.168.1.1',
  user: 'user123',
  path: '/api/messages',
  method: 'POST',
});
```

### Configuration

Rate limits are configured in `backend/src/config/constants.ts`:

```typescript
export const LIMITS = {
  LOGIN_MAX_ATTEMPTS: 5,
  LOGIN_ATTEMPTS_WINDOW_MS: 15 * 60 * 1000,
  API_RATE_MAX_REQUESTS: 100,
  API_RATE_WINDOW_MS: 60 * 1000,
  MESSAGES_PER_SECOND_PER_USER: 10,
  UPLOAD_MAX_REQUESTS: 10,
  UPLOAD_RATE_WINDOW_MS: 60 * 1000,
  SEARCH_MAX_REQUESTS: 30,
  SEARCH_RATE_WINDOW_MS: 60 * 1000,
  CONTACT_REQUESTS_PER_DAY: 50,
};
=======
---

## Validation Middleware (`validation.middleware.ts`)

Zod-based request validation middleware for validating request body, query parameters, and route parameters.

### Features

- ✅ Validate request body, query, and params separately or together
- ✅ Comprehensive Zod integration with all schemas from validators.util.ts
- ✅ User-friendly error formatting with field-level details
- ✅ Support for multiple validation targets (body, query, params)
- ✅ Flexible validation options (strip unknown, abort early, logging)
- ✅ Async validation support for complex business rules
- ✅ Convenience helpers for common patterns (UUID params, pagination)
- ✅ Type-safe validation with TypeScript
- ✅ Backward compatible with existing route implementations

### Basic Usage

#### Validate Request Body

```typescript
import { validate, registerSchema } from '../middleware/validation.middleware';

// Basic body validation (default behavior)
router.post('/register', validate(registerSchema), authController.register);
```

#### Validate Query Parameters

```typescript
import { validate, validateQuery } from '../middleware/validation.middleware';
import { userSearchSchema } from '../utils/validators.util';

// Validate query params
router.get('/search', validate(userSearchSchema, 'query'), userController.search);

// Or use convenience wrapper
router.get('/search', validateQuery(userSearchSchema), userController.search);
```

#### Validate Route Parameters

```typescript
import { validateParams, createUuidParamsSchema } from '../middleware/validation.middleware';

// Validate UUID route params
router.get('/users/:userId', 
  validateParams(createUuidParamsSchema('userId')), 
  userController.getById
);

// Multiple params
router.get('/chats/:chatId/messages/:messageId',
  validateParams(createUuidParamsSchema('chatId', 'messageId')),
  messageController.getMessage
);
```

### Advanced Usage

#### Validate Multiple Parts

```typescript
import { validateMultiple, createUuidParamsSchema } from '../middleware/validation.middleware';
import { updateMessageSchema, paginationSchema } from '../utils/validators.util';

// Validate params, body, and query together
router.put('/chats/:chatId/messages/:messageId',
  validateMultiple({
    params: createUuidParamsSchema('chatId', 'messageId'),
    body: updateMessageSchema,
    query: paginationSchema
  }),
  messageController.update
);
```

#### Custom Validation Options

```typescript
import { validate } from '../middleware/validation.middleware';

// Strict mode - reject unknown fields
router.post('/users', 
  validate(userSchema, 'body', { 
    stripUnknown: false,
    logErrors: true,
    errorPrefix: 'User validation failed'
  }), 
  userController.create
);

// Abort on first error
router.post('/data', 
  validate(dataSchema, 'body', { 
    abortEarly: true 
  }), 
  dataController.process
);
```

#### Async Validation

For validation requiring database lookups or external API calls:

```typescript
import { validateAsync } from '../middleware/validation.middleware';
import { userRegistrationSchema } from '../utils/validators.util';
import { UserRepository } from '../repositories/user.repository';

const userRepo = new UserRepository();

router.post('/register',
  validateAsync(async (req) => {
    // First validate the schema
    const data = userRegistrationSchema.parse(req.body);
    
    // Then perform async validation
    const exists = await userRepo.findByUsername(data.username);
    if (exists) {
      throw new Error('Username already taken');
    }
    
    return data;
  }),
  authController.register
);
```

#### Create Reusable Validator

```typescript
import { createValidator } from '../middleware/validation.middleware';

// Create validator with preset options
const strictValidator = createValidator({ 
  stripUnknown: false, 
  logErrors: true 
});

// Use in multiple routes
router.post('/api/data1', strictValidator(schema1), handler1);
router.post('/api/data2', strictValidator(schema2), handler2);
```

#### Custom Pagination Schema

```typescript
import { createPaginationSchema, validateQuery } from '../middleware/validation.middleware';

// Create pagination with custom limits
const largePaginationSchema = createPaginationSchema(200, 100);

router.get('/items', 
  validateQuery(largePaginationSchema), 
  itemController.list
);
```

### Error Response Format

The middleware returns structured error responses for validation failures:

```json
{
  "error": "Validation failed",
  "details": [
    {
      "field": "username",
      "message": "Username must be at least 3 characters",
      "code": "too_small"
    },
    {
      "field": "password",
      "message": "Password must contain at least one uppercase letter",
      "code": "custom"
    }
  ]
}
```

### Available Schemas

The middleware re-exports commonly used schemas for convenience:

```typescript
import { 
  registerSchema,    // User registration
  loginSchema,       // User login
  messageSchema,     // Create message
  chatSchema         // Create group chat
} from '../middleware/validation.middleware';
```

For all available schemas, see `backend/src/utils/validators.util.ts`.

### Validation Options

| Option | Type | Default | Description |
|--------|------|---------|-------------|
| `stripUnknown` | boolean | `true` | Remove unknown keys from validated data |
| `abortEarly` | boolean | `false` | Stop validation on first error |
| `errorPrefix` | string | `'Validation failed'` | Custom error message prefix |
| `logErrors` | boolean | `false` | Log validation errors with Winston |

### Helper Functions

#### `createUuidParamsSchema(...paramNames)`

Create a schema for validating UUID route parameters:

```typescript
const schema = createUuidParamsSchema('chatId', 'messageId');
// Equivalent to:
// z.object({
//   chatId: z.string().uuid(),
//   messageId: z.string().uuid()
// })
```

#### `createPaginationSchema(maxLimit?, defaultLimit?)`

Create a pagination schema with custom limits:

```typescript
const schema = createPaginationSchema(100, 50);
// Validates limit (max 100, default 50) and offset (default 0)
>>>>>>> bda5a596
```

### Best Practices

<<<<<<< HEAD
1. **Apply rate limits early**: Add rate limiters before resource-intensive middleware
2. **Use appropriate limiters**: Choose the right rate limiter for each endpoint type
3. **Order matters**: Place authentication middleware before user-based rate limiters
4. **Monitor violations**: Watch security logs for patterns of abuse
5. **Adjust limits**: Tune limits based on actual usage patterns and abuse detection

### Example Usage

Full example with multiple rate limiters:

```typescript
import express from 'express';
import { authMiddleware } from '../middleware/auth.middleware';
import { apiRateLimit, authRateLimit, messageRateLimit } from '../middleware/rate-limit.middleware';

const router = express.Router();

// Apply general API rate limiting to all routes
router.use(apiRateLimit);

// Authentication routes with stricter limits
router.post('/auth/login', authRateLimit, loginHandler);
router.post('/auth/register', authRateLimit, registerHandler);

// Protected routes with user-specific rate limits
router.post('/messages', authMiddleware.authenticate, messageRateLimit, sendMessageHandler);
```

### Related Files

- **Redis Config**: `backend/src/config/redis.ts` - Redis client and configuration
- **Constants**: `backend/src/config/constants.ts` - Rate limit values
- **Logger**: `backend/src/utils/logger.util.ts` - Security logging utilities
=======
1. **Use appropriate validation target**: Body for POST/PUT, query for GET, params for route IDs
2. **Validate early**: Apply validation middleware before business logic
3. **Reuse schemas**: Import from `validators.util.ts` rather than defining inline
4. **Enable logging in development**: Set `logErrors: true` to debug validation issues
5. **Use strict mode for sensitive operations**: Set `stripUnknown: false` to reject unexpected fields
6. **Validate all user input**: Never trust client data - validate everything
7. **Combine with auth middleware**: Always authenticate before validating sensitive operations

### Related Files

- **Validator Schemas**: `backend/src/utils/validators.util.ts` - All Zod schemas
- **Error Handler**: `backend/src/middleware/error.middleware.ts` - Global error handling
- **Rate Limiter**: `backend/src/middleware/rate-limit.middleware.ts` - Request rate limiting
- **Auth Middleware**: `backend/src/middleware/auth.middleware.ts` - JWT authentication

### Testing

Example validation tests:

```bash
# Valid request
curl -X POST http://localhost:3000/api/auth/register \
  -H "Content-Type: application/json" \
  -d '{"username":"testuser","password":"Test123!","displayName":"Test User"}'

# Invalid - username too short
curl -X POST http://localhost:3000/api/auth/register \
  -H "Content-Type: application/json" \
  -d '{"username":"ab","password":"Test123!"}'
# Returns: 400 {"error":"Validation failed","details":[{"field":"username","message":"Username must be at least 3 characters"}]}

# Invalid - multiple errors
curl -X POST http://localhost:3000/api/auth/register \
  -H "Content-Type: application/json" \
  -d '{"username":"ab","password":"short"}'
# Returns: 400 with multiple validation errors
```
>>>>>>> bda5a596
<|MERGE_RESOLUTION|>--- conflicted
+++ resolved
@@ -416,181 +416,6 @@
 import { authMiddleware } from '../middleware/auth.middleware';
 ```
 
-<<<<<<< HEAD
-## Rate Limiting Middleware (`rate-limit.middleware.ts`)
-
-Redis-based rate limiting middleware for protecting routes from abuse and ensuring fair resource usage across all server instances.
-
-### Features
-
-- ✅ Redis-backed distributed rate limiting
-- ✅ Per-user and per-IP rate limits
-- ✅ Multiple rate limiters for different use cases
-- ✅ Standard rate limit headers (RateLimit-*)
-- ✅ Automatic key expiration
-- ✅ Security logging for violations
-- ✅ Graceful degradation on Redis errors
-
-### Available Rate Limiters
-
-#### API Rate Limiter
-
-General rate limiting for all API endpoints:
-
-```typescript
-import { apiRateLimit } from '../middleware/rate-limit.middleware';
-
-router.use('/api', apiRateLimit);
-```
-
-- **Limit**: 100 requests per minute per IP
-- **Window**: 1 minute
-- **Key**: IP address
-
-#### Authentication Rate Limiter
-
-Stricter rate limiting for login endpoints:
-
-```typescript
-import { authRateLimit } from '../middleware/rate-limit.middleware';
-
-router.post('/auth/login', authRateLimit, loginHandler);
-```
-
-- **Limit**: 5 attempts per 15 minutes per IP
-- **Window**: 15 minutes
-- **Key**: IP address
-- **Special**: Skips successful requests (only counts failures)
-
-#### Message Rate Limiter
-
-Rate limiting for message sending:
-
-```typescript
-import { messageRateLimit } from '../middleware/rate-limit.middleware';
-
-router.post('/messages', authMiddleware.authenticate, messageRateLimit, sendMessageHandler);
-```
-
-- **Limit**: 10 messages per second per user
-- **Window**: 1 second
-- **Key**: User ID (falls back to IP for unauthenticated requests)
-
-#### Upload Rate Limiter
-
-Rate limiting for file uploads:
-
-```typescript
-import { uploadRateLimit } from '../middleware/rate-limit.middleware';
-
-router.post('/upload', authMiddleware.authenticate, uploadRateLimit, uploadHandler);
-```
-
-- **Limit**: 10 uploads per minute per user
-- **Window**: 1 minute
-- **Key**: User ID (falls back to IP for unauthenticated requests)
-
-#### Search Rate Limiter
-
-Rate limiting for search endpoints:
-
-```typescript
-import { searchRateLimit } from '../middleware/rate-limit.middleware';
-
-router.get('/search', authMiddleware.authenticate, searchRateLimit, searchHandler);
-```
-
-- **Limit**: 30 searches per minute per user
-- **Window**: 1 minute
-- **Key**: User ID (falls back to IP for unauthenticated requests)
-
-#### Contact Request Rate Limiter
-
-Daily rate limiting for contact requests:
-
-```typescript
-import { contactRequestRateLimit } from '../middleware/rate-limit.middleware';
-
-router.post('/contacts/request', authMiddleware.authenticate, contactRequestRateLimit, sendContactRequestHandler);
-```
-
-- **Limit**: 50 requests per day per user
-- **Window**: 24 hours
-- **Key**: User ID (falls back to IP for unauthenticated requests)
-
-### Rate Limit Response
-
-When a rate limit is exceeded, the middleware returns a 429 Too Many Requests response:
-
-```json
-{
-  "error": "Too Many Requests",
-  "message": "Too many login attempts, please try again later",
-  "retryAfter": "900"
-}
-```
-
-### Rate Limit Headers
-
-Standard rate limit headers are included in all responses:
-
-```
-RateLimit-Limit: 100
-RateLimit-Remaining: 99
-RateLimit-Reset: 1635768000
-```
-
-### Redis Key Structure
-
-All rate limit keys are prefixed with `ratelimit:` followed by the limiter type:
-
-- `ratelimit:api:{ip}` - API rate limits
-- `ratelimit:auth:{ip}` - Authentication rate limits
-- `ratelimit:message:{userId}` - Message rate limits
-- `ratelimit:upload:{userId}` - Upload rate limits
-- `ratelimit:search:{userId}` - Search rate limits
-- `ratelimit:contact:{userId}` - Contact request rate limits
-
-### Distributed Rate Limiting
-
-The rate limiters use Redis as a shared store, ensuring that rate limits are enforced consistently across all server instances in a horizontally scaled deployment. This means:
-
-- Rate limits are shared across all servers
-- Server restarts don't reset rate limit counters
-- Load balancing doesn't affect rate limit accuracy
-
-### Security Logging
-
-All rate limit violations are logged with security metadata:
-
-```typescript
-logger.warn('Rate limit exceeded', {
-  type: 'security',
-  ip: '192.168.1.1',
-  user: 'user123',
-  path: '/api/messages',
-  method: 'POST',
-});
-```
-
-### Configuration
-
-Rate limits are configured in `backend/src/config/constants.ts`:
-
-```typescript
-export const LIMITS = {
-  LOGIN_MAX_ATTEMPTS: 5,
-  LOGIN_ATTEMPTS_WINDOW_MS: 15 * 60 * 1000,
-  API_RATE_MAX_REQUESTS: 100,
-  API_RATE_WINDOW_MS: 60 * 1000,
-  MESSAGES_PER_SECOND_PER_USER: 10,
-  UPLOAD_MAX_REQUESTS: 10,
-  UPLOAD_RATE_WINDOW_MS: 60 * 1000,
-  SEARCH_MAX_REQUESTS: 30,
-  SEARCH_RATE_WINDOW_MS: 60 * 1000,
-  CONTACT_REQUESTS_PER_DAY: 50,
-};
-=======
 ---
 
 ## Validation Middleware (`validation.middleware.ts`)
@@ -820,46 +645,10 @@
 ```typescript
 const schema = createPaginationSchema(100, 50);
 // Validates limit (max 100, default 50) and offset (default 0)
->>>>>>> bda5a596
 ```
 
 ### Best Practices
 
-<<<<<<< HEAD
-1. **Apply rate limits early**: Add rate limiters before resource-intensive middleware
-2. **Use appropriate limiters**: Choose the right rate limiter for each endpoint type
-3. **Order matters**: Place authentication middleware before user-based rate limiters
-4. **Monitor violations**: Watch security logs for patterns of abuse
-5. **Adjust limits**: Tune limits based on actual usage patterns and abuse detection
-
-### Example Usage
-
-Full example with multiple rate limiters:
-
-```typescript
-import express from 'express';
-import { authMiddleware } from '../middleware/auth.middleware';
-import { apiRateLimit, authRateLimit, messageRateLimit } from '../middleware/rate-limit.middleware';
-
-const router = express.Router();
-
-// Apply general API rate limiting to all routes
-router.use(apiRateLimit);
-
-// Authentication routes with stricter limits
-router.post('/auth/login', authRateLimit, loginHandler);
-router.post('/auth/register', authRateLimit, registerHandler);
-
-// Protected routes with user-specific rate limits
-router.post('/messages', authMiddleware.authenticate, messageRateLimit, sendMessageHandler);
-```
-
-### Related Files
-
-- **Redis Config**: `backend/src/config/redis.ts` - Redis client and configuration
-- **Constants**: `backend/src/config/constants.ts` - Rate limit values
-- **Logger**: `backend/src/utils/logger.util.ts` - Security logging utilities
-=======
 1. **Use appropriate validation target**: Body for POST/PUT, query for GET, params for route IDs
 2. **Validate early**: Apply validation middleware before business logic
 3. **Reuse schemas**: Import from `validators.util.ts` rather than defining inline
@@ -896,5 +685,4 @@
   -H "Content-Type: application/json" \
   -d '{"username":"ab","password":"short"}'
 # Returns: 400 with multiple validation errors
-```
->>>>>>> bda5a596
+```