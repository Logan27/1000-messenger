<<<<<<< HEAD
=======
import { UserRepository } from '../repositories/user.repository';
>>>>>>> 938ef55a
import { ContactRepository } from '../repositories/contact.repository';
import { ChatRepository } from '../repositories/chat.repository';

export class UserService {
  constructor(
<<<<<<< HEAD
=======
    private _userRepo: UserRepository,
>>>>>>> 938ef55a
    private contactRepo: ContactRepository,
    private chatRepo: ChatRepository
  ) {}

  async canViewUserProfile(userId: string, viewerId: string): Promise<boolean> {
    // Check if users are contacts
    const areContacts = await this.contactRepo.areContacts(userId, viewerId);
    if (areContacts) {
      return true;
    }

    // Check if they share any chat
    const sharedChats = await this.chatRepo.findSharedChats(userId, viewerId);
    if (sharedChats.length > 0) {
      return true;
    }

    return false;
  }
}<|MERGE_RESOLUTION|>--- conflicted
+++ resolved
@@ -1,16 +1,10 @@
-<<<<<<< HEAD
-=======
 import { UserRepository } from '../repositories/user.repository';
->>>>>>> 938ef55a
 import { ContactRepository } from '../repositories/contact.repository';
 import { ChatRepository } from '../repositories/chat.repository';
 
 export class UserService {
   constructor(
-<<<<<<< HEAD
-=======
     private _userRepo: UserRepository,
->>>>>>> 938ef55a
     private contactRepo: ContactRepository,
     private chatRepo: ChatRepository
   ) {}
