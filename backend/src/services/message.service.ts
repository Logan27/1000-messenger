import { v4 as uuidv4 } from 'uuid';
import { MessageRepository } from '../repositories/message.repository';
import { ChatRepository } from '../repositories/chat.repository';
import { MessageDeliveryQueue } from '../queues/message-delivery.queue';
import { SocketManager } from '../websocket/socket.manager';
import { LIMITS } from '../config/constants';
import { logger } from '../utils/logger.util';

export interface SendMessageDto {
  chatId: string;
  senderId: string;
  content: string;
  contentType?: 'text' | 'image' | 'system';
  metadata?: Record<string, any>;
  replyToId?: string;
}

export class MessageService {
  constructor(
    private messageRepo: MessageRepository,
    private chatRepo: ChatRepository,
    private deliveryQueue: MessageDeliveryQueue,
    private socketManager: SocketManager
  ) {}

  async sendMessage(dto: SendMessageDto) {
    // Validate message length
    if (dto.content.length > LIMITS.MESSAGE_MAX_LENGTH) {
      throw new Error(`Message exceeds maximum length of ${LIMITS.MESSAGE_MAX_LENGTH} characters`);
    }

    // Verify user is participant
    const isParticipant = await this.chatRepo.isUserParticipant(dto.chatId, dto.senderId);
    if (!isParticipant) {
      throw new Error('User is not a participant of this chat');
    }

    // Create message
    const messageData: any = {
      id: uuidv4(),
      chatId: dto.chatId,
      senderId: dto.senderId,
      content: dto.content,
      contentType: dto.contentType || 'text',
      metadata: dto.metadata || {},
    };
    
    if (dto.replyToId !== undefined) {
      messageData.replyToId = dto.replyToId;
    }
    
    const message = await this.messageRepo.create(messageData);

    // Get all participants except sender
    const participants = await this.chatRepo.getActiveParticipantIds(dto.chatId);
    const recipients = participants.filter(id => id !== dto.senderId);

    // Create delivery records
    await this.messageRepo.createDeliveryRecords(message.id, recipients);

    // Update chat last_message_at and increment unread counts
    await this.chatRepo.updateLastMessageAt(dto.chatId);
    await this.chatRepo.incrementUnreadCounts(dto.chatId, recipients);

    // Queue for reliable delivery
    await this.deliveryQueue.addMessage({
      messageId: message.id,
      chatId: dto.chatId,
      recipients,
    });

    // Try immediate WebSocket delivery
    this.socketManager.broadcastToChat(dto.chatId, 'message:new', {
      ...message,
      sender: await this.getUserInfo(dto.senderId),
    });

    logger.info(`Message sent: ${message.id} in chat ${dto.chatId}`);

    return message;
  }

  async editMessage(messageId: string, userId: string, newContent: string) {
    const message = await this.messageRepo.findById(messageId);

    if (!message) {
      throw new Error('Message not found');
    }

    if (message.senderId !== userId) {
      throw new Error('Cannot edit message from another user');
    }

    if (newContent.length > LIMITS.MESSAGE_MAX_LENGTH) {
      throw new Error('Message exceeds maximum length');
    }

    // Save edit history
    await this.messageRepo.saveEditHistory({
      messageId,
      oldContent: message.content,
      oldMetadata: message.metadata,
    });

    // Update message
    const updatedMessage = await this.messageRepo.update(messageId, {
      content: newContent,
      isEdited: true,
      editedAt: new Date(),
    });

    // Broadcast update
    this.socketManager.broadcastToChat(message.chatId, 'message:edited', {
      messageId,
      content: newContent,
      editedAt: updatedMessage.editedAt,
    });

    return updatedMessage;
  }

  async deleteMessage(messageId: string, userId: string) {
    const message = await this.messageRepo.findById(messageId);

    if (!message) {
      throw new Error('Message not found');
    }

    if (message.senderId !== userId) {
      throw new Error('Cannot delete message from another user');
    }

    // Soft delete
    await this.messageRepo.update(messageId, {
      isDeleted: true,
      deletedAt: new Date(),
      content: '[Deleted]',
    });

    // Broadcast deletion
    this.socketManager.broadcastToChat(message.chatId, 'message:deleted', {
      messageId,
    });
  }

  async getMessages(chatId: string, userId: string, limit: number = 50, cursor?: string) {
    // Verify user is participant
    const isParticipant = await this.chatRepo.isUserParticipant(chatId, userId);
    if (!isParticipant) {
      throw new Error('User is not a participant of this chat');
    }

    const messages = await this.messageRepo.getMessagesByChatId(chatId, limit, cursor);

    return {
      data: messages,
<<<<<<< HEAD
      nextCursor:
        messages.length > 0 ? messages[messages.length - 1].createdAt.toISOString() : null,
=======
      nextCursor: messages.length > 0 
        ? messages[messages.length - 1]!.createdAt.toISOString()
        : null,
>>>>>>> 938ef55a
      hasMore: messages.length === limit,
    };
  }

  async markAsRead(messageId: string, userId: string) {
    const message = await this.messageRepo.findById(messageId);
    if (!message) {
      throw new Error('Message not found');
    }

    // Update delivery status
    await this.messageRepo.updateDeliveryStatus(messageId, userId, 'read');

    // Reset unread count for this chat
    await this.chatRepo.resetUnreadCount(message.chatId, userId);

    // Notify sender about read receipt
    this.socketManager.sendToUser(message.senderId, 'message:read', {
      messageId,
      chatId: message.chatId,
      readBy: userId,
      readAt: new Date(),
    });
  }

  async addReaction(messageId: string, userId: string, emoji: string) {
    const message = await this.messageRepo.findById(messageId);
    if (!message) {
      throw new Error('Message not found');
    }

    // Verify user is participant
    const isParticipant = await this.chatRepo.isUserParticipant(message.chatId, userId);
    if (!isParticipant) {
      throw new Error('User is not a participant of this chat');
    }

    const reaction = await this.messageRepo.addReaction(messageId, userId, emoji);

    // Broadcast reaction
    this.socketManager.broadcastToChat(message.chatId, 'reaction:added', {
      messageId,
      userId,
      emoji,
      reactionId: reaction.id,
    });

    return reaction;
  }

  async removeReaction(reactionId: string, userId: string) {
    const reaction = await this.messageRepo.findReactionById(reactionId);
    if (!reaction || reaction.userId !== userId) {
      throw new Error('Reaction not found or unauthorized');
    }

    await this.messageRepo.deleteReaction(reactionId);

    const message = await this.messageRepo.findById(reaction.messageId);
<<<<<<< HEAD

=======
    if (!message) {
      throw new Error('Message not found');
    }
    
>>>>>>> 938ef55a
    // Broadcast reaction removal
    this.socketManager.broadcastToChat(message.chatId, 'reaction:removed', {
      reactionId,
      messageId: reaction.messageId,
    });
  }

  private async getUserInfo(userId: string) {
    // Simplified - would normally use UserRepository
    return { id: userId, username: 'User' };
  }
}<|MERGE_RESOLUTION|>--- conflicted
+++ resolved
@@ -154,14 +154,9 @@
 
     return {
       data: messages,
-<<<<<<< HEAD
-      nextCursor:
-        messages.length > 0 ? messages[messages.length - 1].createdAt.toISOString() : null,
-=======
       nextCursor: messages.length > 0 
         ? messages[messages.length - 1]!.createdAt.toISOString()
         : null,
->>>>>>> 938ef55a
       hasMore: messages.length === limit,
     };
   }
@@ -221,14 +216,10 @@
     await this.messageRepo.deleteReaction(reactionId);
 
     const message = await this.messageRepo.findById(reaction.messageId);
-<<<<<<< HEAD
-
-=======
     if (!message) {
       throw new Error('Message not found');
     }
     
->>>>>>> 938ef55a
     // Broadcast reaction removal
     this.socketManager.broadcastToChat(message.chatId, 'reaction:removed', {
       reactionId,
